#
# This file is autogenerated by pip-compile with Python 3.10
# by the following command:
#
#    pip-compile --extra=tests --output-file=requirements-tests.txt
#
attrs==22.2.0
    # via pytest
backoff==2.2.1
    # via opentelemetry-exporter-otlp-proto-http
cachetools==5.3.0
    # via
    #   google-auth
    #   wipac-rest-tools
certifi==2022.12.7
    # via
    #   kubernetes
    #   requests
cffi==1.15.1
    # via cryptography
charset-normalizer==3.1.0
    # via requests
coloredlogs==15.0.1
    # via
    #   UNKNOWN (setup.py)
    #   wipac-telemetry
cryptography==39.0.2
    # via pyjwt
dacite==1.8.0
    # via UNKNOWN (setup.py)
deprecated==1.2.13
    # via opentelemetry-api
dnspython==2.3.0
    # via pymongo
exceptiongroup==1.1.1
    # via pytest
google-auth==2.16.2
    # via kubernetes
googleapis-common-protos==1.56.2
    # via
    #   opentelemetry-exporter-jaeger-proto-grpc
    #   opentelemetry-exporter-otlp-proto-http
grpcio==1.51.3
    # via opentelemetry-exporter-jaeger-proto-grpc
humanfriendly==10.0
    # via coloredlogs
idna==3.4
    # via requests
iniconfig==2.0.0
    # via pytest
kubernetes==26.1.0
    # via UNKNOWN (setup.py)
motor==3.1.1
    # via UNKNOWN (setup.py)
nest-asyncio==1.5.6
    # via UNKNOWN (setup.py)
oauthlib==3.2.2
    # via requests-oauthlib
opentelemetry-api==1.16.0
    # via
    #   opentelemetry-exporter-jaeger-proto-grpc
    #   opentelemetry-exporter-jaeger-thrift
    #   opentelemetry-exporter-otlp-proto-http
    #   opentelemetry-sdk
    #   wipac-telemetry
opentelemetry-exporter-jaeger==1.16.0
    # via wipac-telemetry
opentelemetry-exporter-jaeger-proto-grpc==1.16.0
    # via opentelemetry-exporter-jaeger
opentelemetry-exporter-jaeger-thrift==1.16.0
    # via opentelemetry-exporter-jaeger
opentelemetry-exporter-otlp-proto-http==1.16.0
    # via wipac-telemetry
opentelemetry-proto==1.16.0
    # via opentelemetry-exporter-otlp-proto-http
opentelemetry-sdk==1.16.0
    # via
    #   opentelemetry-exporter-jaeger-proto-grpc
    #   opentelemetry-exporter-jaeger-thrift
    #   opentelemetry-exporter-otlp-proto-http
    #   wipac-telemetry
opentelemetry-semantic-conventions==0.37b0
    # via opentelemetry-sdk
packaging==23.0
    # via pytest
pluggy==1.0.0
    # via pytest
protobuf==3.20.3
    # via
    #   googleapis-common-protos
    #   opentelemetry-proto
    #   wipac-telemetry
pyasn1==0.4.8
    # via
    #   pyasn1-modules
    #   rsa
pyasn1-modules==0.2.8
    # via google-auth
pycparser==2.21
    # via cffi
pyjwt[crypto]==2.5.0
    # via wipac-rest-tools
pymongo==4.3.3
    # via
    #   UNKNOWN (setup.py)
    #   motor
pypng==0.20220715.0
    # via qrcode
pytest==7.2.2
    # via
    #   UNKNOWN (setup.py)
    #   pytest-asyncio
    #   pytest-mock
pytest-asyncio==0.20.3
    # via UNKNOWN (setup.py)
pytest-mock==3.10.0
    # via UNKNOWN (setup.py)
python-dateutil==2.8.2
    # via kubernetes
pyyaml==6.0
    # via kubernetes
qrcode==7.4.2
    # via wipac-rest-tools
requests==2.28.2
    # via
    #   UNKNOWN (setup.py)
    #   kubernetes
    #   opentelemetry-exporter-otlp-proto-http
    #   requests-futures
    #   requests-oauthlib
    #   wipac-dev-tools
    #   wipac-rest-tools
requests-futures==1.0.0
    # via wipac-rest-tools
requests-oauthlib==1.3.1
    # via kubernetes
rsa==4.9
    # via google-auth
six==1.16.0
    # via
    #   google-auth
    #   kubernetes
    #   python-dateutil
    #   thrift
thrift==0.16.0
    # via opentelemetry-exporter-jaeger-thrift
tomli==2.0.1
    # via pytest
tornado==6.2
    # via
    #   UNKNOWN (setup.py)
    #   wipac-rest-tools
<<<<<<< HEAD
typeguard==2.13.3
    # via UNKNOWN (setup.py)
=======
typeguard==3.0.1
    # via skydriver (setup.py)
>>>>>>> fff50bfd
types-cryptography==3.3.23.2
    # via pyjwt
typing-extensions==4.5.0
    # via
    #   opentelemetry-sdk
    #   qrcode
    #   typeguard
    #   wipac-dev-tools
    #   wipac-telemetry
urllib3==1.26.15
    # via
    #   kubernetes
    #   requests
websocket-client==1.5.1
    # via kubernetes
wipac-dev-tools==1.6.13
    # via
    #   UNKNOWN (setup.py)
    #   wipac-rest-tools
    #   wipac-telemetry
wipac-rest-tools[telemetry]==1.4.15
    # via UNKNOWN (setup.py)
wipac-telemetry==0.2.5
    # via wipac-rest-tools
wrapt==1.15.0
    # via deprecated

# The following packages are considered to be unsafe in a requirements file:
# setuptools<|MERGE_RESOLUTION|>--- conflicted
+++ resolved
@@ -22,12 +22,12 @@
     # via requests
 coloredlogs==15.0.1
     # via
-    #   UNKNOWN (setup.py)
+    #   skydriver (setup.py)
     #   wipac-telemetry
 cryptography==39.0.2
     # via pyjwt
 dacite==1.8.0
-    # via UNKNOWN (setup.py)
+    # via skydriver (setup.py)
 deprecated==1.2.13
     # via opentelemetry-api
 dnspython==2.3.0
@@ -49,11 +49,11 @@
 iniconfig==2.0.0
     # via pytest
 kubernetes==26.1.0
-    # via UNKNOWN (setup.py)
+    # via skydriver (setup.py)
 motor==3.1.1
-    # via UNKNOWN (setup.py)
+    # via skydriver (setup.py)
 nest-asyncio==1.5.6
-    # via UNKNOWN (setup.py)
+    # via skydriver (setup.py)
 oauthlib==3.2.2
     # via requests-oauthlib
 opentelemetry-api==1.16.0
@@ -102,19 +102,19 @@
     # via wipac-rest-tools
 pymongo==4.3.3
     # via
-    #   UNKNOWN (setup.py)
     #   motor
+    #   skydriver (setup.py)
 pypng==0.20220715.0
     # via qrcode
 pytest==7.2.2
     # via
-    #   UNKNOWN (setup.py)
     #   pytest-asyncio
     #   pytest-mock
+    #   skydriver (setup.py)
 pytest-asyncio==0.20.3
-    # via UNKNOWN (setup.py)
+    # via skydriver (setup.py)
 pytest-mock==3.10.0
-    # via UNKNOWN (setup.py)
+    # via skydriver (setup.py)
 python-dateutil==2.8.2
     # via kubernetes
 pyyaml==6.0
@@ -123,11 +123,11 @@
     # via wipac-rest-tools
 requests==2.28.2
     # via
-    #   UNKNOWN (setup.py)
     #   kubernetes
     #   opentelemetry-exporter-otlp-proto-http
     #   requests-futures
     #   requests-oauthlib
+    #   skydriver (setup.py)
     #   wipac-dev-tools
     #   wipac-rest-tools
 requests-futures==1.0.0
@@ -148,15 +148,10 @@
     # via pytest
 tornado==6.2
     # via
-    #   UNKNOWN (setup.py)
+    #   skydriver (setup.py)
     #   wipac-rest-tools
-<<<<<<< HEAD
-typeguard==2.13.3
-    # via UNKNOWN (setup.py)
-=======
 typeguard==3.0.1
     # via skydriver (setup.py)
->>>>>>> fff50bfd
 types-cryptography==3.3.23.2
     # via pyjwt
 typing-extensions==4.5.0
@@ -174,11 +169,11 @@
     # via kubernetes
 wipac-dev-tools==1.6.13
     # via
-    #   UNKNOWN (setup.py)
+    #   skydriver (setup.py)
     #   wipac-rest-tools
     #   wipac-telemetry
 wipac-rest-tools[telemetry]==1.4.15
-    # via UNKNOWN (setup.py)
+    # via skydriver (setup.py)
 wipac-telemetry==0.2.5
     # via wipac-rest-tools
 wrapt==1.15.0
