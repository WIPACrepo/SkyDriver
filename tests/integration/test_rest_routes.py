"""Integration tests for the REST server."""

# pylint: disable=redefined-outer-name

import asyncio
import os
import random
import re
import socket
from typing import Any, AsyncIterator, Callable
from unittest.mock import Mock, patch

import pytest
import pytest_asyncio
import requests
import skydriver
import skydriver.images  # noqa: F401
from motor.motor_asyncio import AsyncIOMotorClient  # type: ignore
from rest_tools.client import RestClient
from skydriver.database.interface import drop_collections
from skydriver.server import make, mongodb_url

skydriver.config.config_logging("debug")

StrDict = dict[str, Any]

########################################################################################

SCHEDD_LOOKUP = {
    "foobar": {
        "collector": "for-sure.a-collector.edu",
        "schedd": "foobar.schedd.edu",
    },
    "a-schedd": {
        "collector": "the-collector.edu",
        "schedd": "a-schedd.edu",
    },
}


IS_REAL_EVENT = True  # for simplicity, hardcode for all requests
TEST_WAIT_BEFORE_TEARDOWN = 2


@pytest.fixture
def port() -> int:
    """Get an ephemeral port number."""
    # unix.stackexchange.com/a/132524
    s = socket.socket(socket.AF_INET, socket.SOCK_STREAM)
    s.bind(("", 0))
    addr = s.getsockname()
    ephemeral_port = addr[1]
    s.close()
    return ephemeral_port


@pytest_asyncio.fixture
async def mongo_clear() -> Any:
    """Clear the MongoDB after test completes."""
    motor_client = AsyncIOMotorClient(mongodb_url())
    try:
        await drop_collections(motor_client)
        yield
    finally:
        await drop_collections(motor_client)


@pytest_asyncio.fixture
async def server(
    monkeypatch: Any,
    port: int,
    mongo_clear: Any,  # pylint:disable=unused-argument
) -> AsyncIterator[Callable[[], RestClient]]:
    """Startup server in this process, yield RestClient func, then clean up."""
<<<<<<< HEAD

    # patch at directly named import that happens before running the test
    monkeypatch.setattr(skydriver.rest_handlers, "KNOWN_CONDORS", SCHEDD_LOOKUP)
=======
    monkeypatch.setattr(
        skydriver.rest_handlers, "WAIT_BEFORE_TEARDOWN", TEST_WAIT_BEFORE_TEARDOWN
    )
>>>>>>> 7735a388

    with patch("skydriver.server.setup_k8s_client", return_value=Mock()):
        rs = await make(debug=True)
    rs.startup(address="localhost", port=port)  # type: ignore[no-untyped-call]

    def client() -> RestClient:
        return RestClient(f"http://localhost:{port}", retries=0)

    try:
        yield client
    finally:
        await rs.stop()  # type: ignore[no-untyped-call]


########################################################################################

POST_SCAN_BODY = {
    "cluster": {
        "foobar": 1,
    },
    "reco_algo": "anything",
    "event_i3live_json": {"a": 22},
    "nsides": {1: 2, 3: 4},
    "real_or_simulated_event": "real",
    "docker_tag": "latest",
}


async def _launch_scan(rc: RestClient, post_scan_body: dict, expected_tag: str) -> str:
    # launch scan
    resp = await rc.request("POST", "/scan", post_scan_body)

    scanner_server_args = (
        f"python -m skymap_scanner.server "
        f"--reco-algo {post_scan_body['reco_algo']} "
        f"--cache-dir /common-space "
        f"--client-startup-json /common-space/startup.json "
        f"--nsides {' '.join(f'{k}:{v}' for k,v in post_scan_body['nsides'].items())} "
        f"--{post_scan_body['real_or_simulated_event']}-event "
        f"--predictive-scanning-threshold 1.0 "  # the default
    )

    clusters = post_scan_body["cluster"]
    if isinstance(clusters, dict):
        clusters = list(clusters.items())
    match len(clusters):
        # doing things manually here so we don't duplicate the same method used in the app
        case 1:
            tms_args = [
                f"python -m clientmanager "
                f" --collector {SCHEDD_LOOKUP[clusters[0][0]]['collector']} "
                f" --schedd {SCHEDD_LOOKUP[clusters[0][0]]['schedd']} "
                f" start "
                f" --n-jobs {clusters[0][1]} "
                f" --memory 8GB "
                f" --singularity-image {skydriver.images._SKYSCAN_CVMFS_SINGULARITY_IMAGES_DPATH/'skymap_scanner'}:{expected_tag} "
                f" --client-startup-json /common-space/startup.json "
                # f" --logs-directory /common-space "
            ]
        case 2:
            tms_args = [
                f"python -m clientmanager "
                f" --collector {SCHEDD_LOOKUP[clusters[0][0]]['collector']} "
                f" --schedd {SCHEDD_LOOKUP[clusters[0][0]]['schedd']} "
                f" start "
                f" --n-jobs {clusters[0][1]} "
                f" --memory 8GB "
                f" --singularity-image {skydriver.images._SKYSCAN_CVMFS_SINGULARITY_IMAGES_DPATH/'skymap_scanner'}:{expected_tag} "
                f" --client-startup-json /common-space/startup.json "
                # f" --logs-directory /common-space "
                ,
                f"python -m clientmanager "
                f" --collector {SCHEDD_LOOKUP[clusters[1][0]]['collector']} "
                f" --schedd {SCHEDD_LOOKUP[clusters[1][0]]['schedd']} "
                f" start "
                f" --n-jobs {clusters[1][1]} "
                f" --memory 8GB "
                f" --singularity-image {skydriver.images._SKYSCAN_CVMFS_SINGULARITY_IMAGES_DPATH/'skymap_scanner'}:{expected_tag} "
                f" --client-startup-json /common-space/startup.json "
                # f" --logs-directory /common-space "
            ]
        case 3:
            tms_args = [
                f"python -m clientmanager "
                f" --collector {SCHEDD_LOOKUP[clusters[0][0]]['collector']} "
                f" --schedd {SCHEDD_LOOKUP[clusters[0][0]]['schedd']} "
                f" start "
                f" --n-jobs {clusters[0][1]} "
                f" --memory 8GB "
                f" --singularity-image {skydriver.images._SKYSCAN_CVMFS_SINGULARITY_IMAGES_DPATH/'skymap_scanner'}:{expected_tag} "
                f" --client-startup-json /common-space/startup.json "
                # f" --logs-directory /common-space "
                ,
                f"python -m clientmanager "
                f" --collector {SCHEDD_LOOKUP[clusters[1][0]]['collector']} "
                f" --schedd {SCHEDD_LOOKUP[clusters[1][0]]['schedd']} "
                f" start "
                f" --n-jobs {clusters[1][1]} "
                f" --memory 8GB "
                f" --singularity-image {skydriver.images._SKYSCAN_CVMFS_SINGULARITY_IMAGES_DPATH/'skymap_scanner'}:{expected_tag} "
                f" --client-startup-json /common-space/startup.json "
                # f" --logs-directory /common-space "
                ,
                f"python -m clientmanager "
                f" --collector {SCHEDD_LOOKUP[clusters[2][0]]['collector']} "
                f" --schedd {SCHEDD_LOOKUP[clusters[2][0]]['schedd']} "
                f" start "
                f" --n-jobs {clusters[2][1]} "
                f" --memory 8GB "
                f" --singularity-image {skydriver.images._SKYSCAN_CVMFS_SINGULARITY_IMAGES_DPATH/'skymap_scanner'}:{expected_tag} "
                f" --client-startup-json /common-space/startup.json "
                # f" --logs-directory /common-space "
            ]
        case _:
            raise RuntimeError("need more cases")

    assert resp == dict(
        scan_id=resp["scan_id"],
        is_deleted=False,
        event_i3live_json_dict=post_scan_body["event_i3live_json"],
        event_metadata=None,
        scan_metadata=None,
        condor_clusters=[],
        progress=None,
        scanner_server_args=resp["scanner_server_args"],  # see below
        tms_args=resp["tms_args"],  # see below
        env_vars=resp["env_vars"],  # see below
        complete=False,
        # TODO: check more fields in future (hint: ctrl+F this comment)
    )

    # check args (avoid whitespace headaches...)
    assert resp["scanner_server_args"].split() == scanner_server_args.split()
    # fmt: off
    # order of tms args doesn't matter here
    assert sorted(a.split() for a in resp["tms_args"]) == sorted(a.split() for a in tms_args)
    # fmt: on

    # check env vars
    print(resp["env_vars"])
    assert set(resp["env_vars"].keys()) == {
        "CONDOR_TOKEN",
        "EWMS_PILOT_SUBPROC_TIMEOUT",  # set by CI runner
        "EWMS_TMS_S3_ACCESS_KEY_ID",
        "EWMS_TMS_S3_BUCKET",
        "EWMS_TMS_S3_SECRET_KEY",
        "EWMS_TMS_S3_URL",
        "SKYSCAN_BROKER_ADDRESS",
        "SKYSCAN_BROKER_AUTH",
        "SKYSCAN_SKYDRIVER_ADDRESS",
        "SKYSCAN_SKYDRIVER_AUTH",
        "SKYSCAN_SKYDRIVER_SCAN_ID",
    }
    # check env vars, more closely
    assert set(  # these have `value`s
        k
        for k, v in resp["env_vars"].items()
        if v["value"] is not None and v["value_from"] is None
    ) == {
        "EWMS_PILOT_SUBPROC_TIMEOUT",  # set by CI runner
        "EWMS_TMS_S3_BUCKET",
        "EWMS_TMS_S3_URL",
        "SKYSCAN_BROKER_ADDRESS",
        "SKYSCAN_BROKER_AUTH",
        "SKYSCAN_SKYDRIVER_ADDRESS",
        "SKYSCAN_SKYDRIVER_AUTH",
        "SKYSCAN_SKYDRIVER_SCAN_ID",
    }
    assert set(  # these have `value_from`s
        k
        for k, v in resp["env_vars"].items()
        if v["value_from"] is not None and v["value"] is None
    ) == {
        "CONDOR_TOKEN",
        "EWMS_TMS_S3_ACCESS_KEY_ID",
        "EWMS_TMS_S3_SECRET_KEY",
    }
    # check env vars, even MORE closely
    assert resp["env_vars"]["SKYSCAN_BROKER_ADDRESS"]["value"] == "localhost"
    assert re.match(
        r"http://localhost:[0-9]+",
        resp["env_vars"]["SKYSCAN_SKYDRIVER_ADDRESS"]["value"],
    )
    assert len(resp["env_vars"]["SKYSCAN_SKYDRIVER_SCAN_ID"]["value"]) == 32

    # get scan_id
    assert resp["scan_id"]
    return resp["scan_id"]  # type: ignore[no-any-return]


async def _do_patch(
    rc: RestClient,
    scan_id: str,
    progress: StrDict | None = None,
    event_metadata: StrDict | None = None,
    scan_metadata: StrDict | None = None,
    condor_cluster: StrDict | None = None,
    previous_clusters: list[StrDict] | None = None,
) -> StrDict:
    # do PATCH @ /scan/manifest, assert response
    body = {}
    if progress:
        body["progress"] = progress
    if event_metadata:
        body["event_metadata"] = event_metadata
    if scan_metadata:
        body["scan_metadata"] = scan_metadata
    if condor_cluster:
        body["condor_cluster"] = condor_cluster
        assert isinstance(previous_clusters, list)  # gotta include this one too
    assert body

    resp = await rc.request("PATCH", f"/scan/manifest/{scan_id}", body)
    assert resp == dict(
        scan_id=scan_id,
        is_deleted=False,
        event_i3live_json_dict=resp["event_i3live_json_dict"],  # not checking
        event_metadata=event_metadata if event_metadata else resp["event_metadata"],
        scan_metadata=scan_metadata if scan_metadata else resp["scan_metadata"],
        condor_clusters=(
            previous_clusters + [condor_cluster]  # type: ignore[operator]  # see assert ^^^^
            if condor_cluster
            else resp["condor_clusters"]  # not checking
        ),
        progress=(
            {  # inject the auto-filled args
                **progress,
                "processing_stats": {
                    **progress["processing_stats"],
                    "end": "",
                    "finished": False,
                    "predictions": {},
                },
            }
            if progress
            else resp["progress"]  # not checking
        ),
        scanner_server_args=resp["scanner_server_args"],  # not checking
        tms_args=resp["tms_args"],  # not checking
        env_vars=resp["env_vars"],  # not checking
        complete=False,
        # TODO: check more fields in future (hint: ctrl+F this comment)
    )
    manifest = resp  # keep around
    # query progress
    resp = await rc.request("GET", f"/scan/manifest/{scan_id}")
    assert resp == manifest
    return manifest  # type: ignore[no-any-return]


async def _patch_progress_and_scan_metadata(
    rc: RestClient,
    scan_id: str,
    n: int,
) -> StrDict:
    # send progress updates
    for i in range(n):
        progress = dict(
            summary="it's a summary",
            epilogue="and that's all folks",
            tallies={"edgar": i, "tombo": 2 * i},
            processing_stats=dict(
                start={"the_beginning": 0.01},
                runtime={"from_the_beginning": 13.7 + i},
                rate={"hanks/hour": 1.5 / (i + 1)},
                # NOTE: these args below aren't needed but they'll be auto-filled in response
                # end: str = ""
                # finished: bool = False
                # predictions: StrDict = dc.field(default_factory=dict)  # open to requestor)
            ),
            predictive_scanning_threshold=1.0,
            last_updated="now!",
        )
        # update progress (update `scan_metadata` sometimes--not as important)
        if i % 2:  # odd
            manifest = await _do_patch(rc, scan_id, progress=progress)
        else:  # even
            manifest = await _do_patch(
                rc,
                scan_id,
                progress=progress,
                scan_metadata={"scan_id": scan_id, "foo": "bar"},
            )
    return manifest


async def _server_reply_with_event_metadata(rc: RestClient, scan_id: str) -> StrDict:
    # reply as the scanner server with the newly gathered run+event ids
    event_id = 123
    run_id = 456

    event_metadata = dict(
        run_id=run_id,
        event_id=event_id,
        event_type="groovy",
        mjd=9876543.21,
        is_real_event=IS_REAL_EVENT,
    )

    await _do_patch(rc, scan_id, event_metadata=event_metadata)

    # query by event id
    resp = await rc.request(
        "GET",
        "/scans",
        {
            "run_id": run_id,
            "event_id": event_id,
            "is_real_event": IS_REAL_EVENT,
        },
    )
    assert resp["scan_ids"] == [scan_id]

    return event_metadata


async def _clientmanager_reply(
    rc: RestClient, scan_id: str, previous_clusters: list[StrDict]
) -> StrDict:
    # reply as the clientmanager with a new condor cluster
    condor_cluster = dict(
        collector="for-sure.a-collector.edu",
        schedd="this.schedd.edu",
        cluster_id=random.randint(1, 10000),
        jobs=random.randint(1, 10000),
    )

    manifest = await _do_patch(
        rc,
        scan_id,
        condor_cluster=condor_cluster,
        previous_clusters=previous_clusters,
    )
    return manifest


async def _send_result(
    rc: RestClient,
    scan_id: str,
    last_known_manifest: StrDict,
    is_final: bool,
) -> StrDict:
    # send finished result
    result = {"alpha": (11 + 1) ** 11, "beta": -11}
    if is_final:
        result["gamma"] = 5
    resp = await rc.request(
        "PUT",
        f"/scan/result/{scan_id}",
        {"skyscan_result": result, "is_final": is_final},
    )
    assert resp == {
        "scan_id": scan_id,
        "is_deleted": False,
        "skyscan_result": result,
        "is_final": is_final,
    }
    result = resp  # keep around

    # query progress
    resp = await rc.request("GET", f"/scan/manifest/{scan_id}")
    assert resp == last_known_manifest

    # query result
    resp = await rc.request("GET", f"/scan/result/{scan_id}")
    assert resp == result

    return result


async def _delete_manifest(
    rc: RestClient,
    event_metadata: StrDict,
    scan_id: str,
    last_known_manifest: StrDict,
    last_known_result: StrDict,
) -> None:
    # delete manifest
    resp = await rc.request("DELETE", f"/scan/manifest/{scan_id}")
    assert resp == dict(
        scan_id=scan_id,
        is_deleted=True,
        event_metadata=resp["event_metadata"],
        progress=last_known_manifest["progress"],
        event_i3live_json_dict=resp["event_i3live_json_dict"],  # not checking
        scan_metadata=resp["scan_metadata"],  # not checking
        condor_clusters=resp["condor_clusters"],  # not checking
        scanner_server_args=resp["scanner_server_args"],  # not checking
        tms_args=resp["tms_args"],  # not checking
        env_vars=resp["env_vars"],  # not checking
        complete=last_known_manifest["complete"],
        # TODO: check more fields in future (hint: ctrl+F this comment)
    )
    del_resp = resp  # keep around

    # query w/ scan id (fails)
    with pytest.raises(
        requests.exceptions.HTTPError,
        match=re.escape(
            f"404 Client Error: Not Found for url: {rc.address}/scan/manifest/{scan_id}"
        ),
    ):
        await rc.request("GET", f"/scan/manifest/{scan_id}")

    # query w/ incl_del
    resp = await rc.request(
        "GET", f"/scan/manifest/{scan_id}", {"include_deleted": True}
    )
    assert resp == del_resp

    # query by event id (none)
    resp = await rc.request(
        "GET",
        "/scans",
        {
            "run_id": event_metadata["run_id"],
            "event_id": event_metadata["event_id"],
            "is_real_event": IS_REAL_EVENT,
        },
    )
    assert not resp["scan_ids"]  # no matches

    # query by event id w/ incl_del
    resp = await rc.request(
        "GET",
        "/scans",
        {
            "run_id": event_metadata["run_id"],
            "event_id": event_metadata["event_id"],
            "include_deleted": True,
            "is_real_event": IS_REAL_EVENT,
        },
    )
    assert resp["scan_ids"] == [scan_id]

    # query result (still exists)
    resp = await rc.request("GET", f"/scan/result/{scan_id}")
    assert resp == last_known_result


async def _delete_result(
    rc: RestClient,
    scan_id: str,
    last_known_result: StrDict,
    is_final: bool,
) -> None:
    # delete result
    resp = await rc.request("DELETE", f"/scan/result/{scan_id}")
    assert resp == {
        "scan_id": scan_id,
        "is_deleted": True,
        "is_final": is_final,
        "skyscan_result": last_known_result["skyscan_result"],
    }
    del_resp = resp  # keep around

    # query result (fails)
    with pytest.raises(
        requests.exceptions.HTTPError,
        match=re.escape(
            f"404 Client Error: Not Found for url: {rc.address}/scan/result/{scan_id}"
        ),
    ):
        await rc.request("GET", f"/scan/result/{scan_id}")

    # query w/ incl_del
    resp = await rc.request("GET", f"/scan/result/{scan_id}", {"include_deleted": True})
    assert resp == del_resp


########################################################################################


@pytest.mark.parametrize(
    "docker_tag_input_and_expect",
    [
        ("latest", os.environ["LATEST_TAG"]),
        ("3.4.0", "3.4.0"),
        ("v3", os.environ["LATEST_TAG"]),
        ("3.1", "3.1.5"),
        ("gcd-handling-improvements-fe8ecee", "gcd-handling-improvements-fe8ecee"),
    ],
)
@pytest.mark.parametrize(
    "clusters",
    [
        {"foobar": 1},
        {"foobar": 1, "a-schedd": 999},
        [["foobar", 1], ["a-schedd", 999], ["a-schedd", 1234]],
    ],
)
async def test_00(
    clusters: list | dict,
    docker_tag_input_and_expect: tuple[str, str],
    server: Callable[[], RestClient],
) -> None:
    """Test normal scan creation and retrieval."""
    rc = server()

    #
    # LAUNCH SCAN
    #
    scan_id = await _launch_scan(
        rc,
        {
            **POST_SCAN_BODY,
            "docker_tag": docker_tag_input_and_expect[0],
            "cluster": clusters,
        },
        docker_tag_input_and_expect[1],
    )
    event_metadata = await _server_reply_with_event_metadata(rc, scan_id)
    manifest = await _clientmanager_reply(rc, scan_id, [])

    #
    # ADD PROGRESS
    #
    manifest = await _patch_progress_and_scan_metadata(rc, scan_id, 10)

    #
    # SEND INTERMEDIATES (these can happen in any order, or even async)
    #
    # FIRST, clients send updates
    result = await _send_result(rc, scan_id, manifest, False)
    manifest = await _patch_progress_and_scan_metadata(rc, scan_id, 10)
    # NEXT, spun up more workers in condor
    manifest = await _clientmanager_reply(rc, scan_id, manifest["condor_clusters"])
    # THEN, clients send updates
    result = await _send_result(rc, scan_id, manifest, False)
    manifest = await _patch_progress_and_scan_metadata(rc, scan_id, 10)

    #
    # SEND RESULT(s)
    #
    assert not manifest["complete"]
    result = await _send_result(rc, scan_id, manifest, True)
    # wait as long as the server, so it'll mark as complete
    await asyncio.sleep(TEST_WAIT_BEFORE_TEARDOWN)
    manifest = await rc.request("GET", f"/scan/manifest/{scan_id}")
    assert manifest["complete"]

    #
    # DELETE MANIFEST
    #
    await _delete_manifest(rc, event_metadata, scan_id, manifest, result)

    #
    # DELETE RESULT
    #
    await _delete_result(rc, scan_id, result, True)


async def test_01__bad_data(server: Callable[[], RestClient]) -> None:
    """Failure-test scan creation and retrieval."""
    rc = server()

    # bad url
    with pytest.raises(
        requests.exceptions.HTTPError,
        match=re.escape(f"404 Client Error: Not Found for url: {rc.address}/event"),
    ) as e:
        await rc.request("GET", "/event")
    print(e.value)

    #
    # LAUNCH SCAN
    #

    # ERROR
    # # empty body
    with pytest.raises(
        requests.exceptions.HTTPError,
        match=rf"400 Client Error: `\w+`: \(MissingArgumentError\) required argument is missing for url: {rc.address}/scan",
    ) as e:
        await rc.request("POST", "/scan", {})
    print(e.value)
    # # bad-type body-arg
    for arg in POST_SCAN_BODY:
        for bad_val in [
            "",
            "  ",
            "\t",
            "string" if not isinstance(POST_SCAN_BODY[arg], str) else None,
        ]:
            print(f"{arg}: [{bad_val}]")
            with pytest.raises(
                requests.exceptions.HTTPError,
                match=rf"400 Client Error: `{arg}`: \(ValueError\) .+ for url: {rc.address}/scan",
            ) as e:
                await rc.request("POST", "/scan", {**POST_SCAN_BODY, arg: bad_val})
            print(e.value)
    for bad_val in [  # type: ignore[assignment]
        {},
        {"collector": "a"},
        {"schedd": "a"},
        {"collector": "a", "schedd": "a"},  # missing njobs
        {"collector": "a", "schedd": "a", "njobs": "not-a-number"},
    ]:
        print(f"[{bad_val}]")
        with pytest.raises(
            requests.exceptions.HTTPError,
            match=rf"400 Client Error: `cluster`: \(ValueError\) .+ for url: {rc.address}/scan",
        ) as e:
            await rc.request("POST", "/scan", {**POST_SCAN_BODY, "cluster": bad_val})
    print(e.value)
    # # missing arg
    for arg in POST_SCAN_BODY:
        with pytest.raises(
            requests.exceptions.HTTPError,
            match=rf"400 Client Error: `{arg}`: \(MissingArgumentError\) required argument is missing for url: {rc.address}/scan",
        ) as e:
            # remove arg from body
            await rc.request(
                "POST", "/scan", {k: v for k, v in POST_SCAN_BODY.items() if k != arg}
            )
        print(e.value)
    # # bad docker tag
    with pytest.raises(
        requests.exceptions.HTTPError,
        match=rf"400 Client Error: `docker_tag`: \(ValueError\) .+ for url: {rc.address}/scan",
    ) as e:
        await rc.request("POST", "/scan", {**POST_SCAN_BODY, "docker_tag": "foo"})
    print(e.value)

    # OK
    scan_id = await _launch_scan(rc, POST_SCAN_BODY, os.environ["LATEST_TAG"])
    event_metadata = await _server_reply_with_event_metadata(rc, scan_id)
    manifest = await _clientmanager_reply(rc, scan_id, [])

    # ATTEMPT OVERWRITE
    with pytest.raises(
        requests.exceptions.HTTPError,
        match=re.escape(
            f"400 Client Error: Cannot change an existing event_metadata for url: {rc.address}/scan/manifest"
        ),
    ) as e:
        await _do_patch(
            rc,
            scan_id,
            event_metadata=dict(
                run_id=event_metadata["run_id"],
                event_id=event_metadata["event_id"],
                event_type="funky",
                mjd=23423432.3,
                is_real_event=IS_REAL_EVENT,
            ),
        )

    #
    # ADD PROGRESS
    #

    # ERROR - update PROGRESS
    # # no arg
    with pytest.raises(
        requests.exceptions.HTTPError,
        match=re.escape(
            f"404 Client Error: Not Found for url: {rc.address}/scan/manifest"
        ),
    ) as e:
        await rc.request("PATCH", "/scan/manifest")
    print(e.value)
    # # no arg w/ body
    with pytest.raises(
        requests.exceptions.HTTPError,
        match=re.escape(
            f"404 Client Error: Not Found for url: {rc.address}/scan/manifest"
        ),
    ) as e:
        await rc.request("PATCH", "/scan/manifest", {"progress": {"a": 1}})
    print(e.value)
    # # empty body-arg -- this is okay, it'll silently do nothing
    # with pytest.raises(
    #     requests.exceptions.HTTPError,
    #     match=re.escape(
    #         f"422 Client Error: Attempted progress update with an empty object ({{}}) for url: {rc.address}/scan/manifest/{scan_id}"
    #     ),
    # ) as e:
    #     await rc.request("PATCH", f"/scan/manifest/{scan_id}", {"progress": {}})
    print(e.value)
    # # bad-type body-arg
    for bad_val in ["Done", ["a", "b", "c"]]:  # type: ignore[assignment]
        with pytest.raises(
            requests.exceptions.HTTPError,
            match=rf"400 Client Error: `progress`: \(ValueError\) missing value for field .* for url: {rc.address}/scan/manifest/{scan_id}",
        ) as e:
            await rc.request(
                "PATCH", f"/scan/manifest/{scan_id}", {"progress": bad_val}
            )
        print(e.value)

    # OK
    manifest = await _patch_progress_and_scan_metadata(rc, scan_id, 10)

    # ATTEMPT OVERWRITE
    with pytest.raises(
        requests.exceptions.HTTPError,
        match=re.escape(
            f"400 Client Error: Cannot change an existing scan_metadata for url: {rc.address}/scan/manifest"
        ),
    ) as e:
        await _do_patch(rc, scan_id, scan_metadata={"boo": "baz", "bot": "fox"})

    # # no arg
    with pytest.raises(
        requests.exceptions.HTTPError,
        match=re.escape(
            f"404 Client Error: Not Found for url: {rc.address}/scan/manifest"
        ),
    ) as e:
        await rc.request("GET", "/scan/manifest")
    print(e.value)

    #
    # SEND RESULT
    #

    # ERROR
    # # no arg
    with pytest.raises(
        requests.exceptions.HTTPError,
        match=re.escape(
            f"404 Client Error: Not Found for url: {rc.address}/scan/result"
        ),
    ) as e:
        await rc.request("PUT", "/scan/result")
    print(e.value)
    # # no arg w/ body
    with pytest.raises(
        requests.exceptions.HTTPError,
        match=re.escape(
            f"404 Client Error: Not Found for url: {rc.address}/scan/result"
        ),
    ) as e:
        await rc.request("PUT", "/scan/result", {"skyscan_result": {"bb": 22}})
    print(e.value)
    # # empty body
    with pytest.raises(
        requests.exceptions.HTTPError,
        match=re.escape(
            f"400 Client Error: `skyscan_result`: (MissingArgumentError) required argument is missing for url: {rc.address}/scan/result/{scan_id}"
        ),
    ) as e:
        await rc.request("PUT", f"/scan/result/{scan_id}", {})
    print(e.value)
    # # empty body-arg -- no error, doesn't do anything but return {}
    ret = await rc.request(
        "PUT", f"/scan/result/{scan_id}", {"skyscan_result": {}, "is_final": True}
    )
    assert ret == {}
    print(e.value)
    # # bad-type body-arg
    for bad_val in ["Done", ["a", "b", "c"]]:  # type: ignore[assignment]
        with pytest.raises(
            requests.exceptions.HTTPError,
            match=re.escape(
                f"400 Client Error: `skyscan_result`: (ValueError) type mismatch: 'dict' (value is '{type(bad_val)}') for url: {rc.address}/scan/result/{scan_id}"
            ),
        ) as e:
            await rc.request(
                "PUT",
                f"/scan/result/{scan_id}",
                {"skyscan_result": bad_val, "is_final": True},
            )
        print(e.value)

    # OK
    result = await _send_result(rc, scan_id, manifest, True)
    # wait as long as the server, so it'll mark as complete
    await asyncio.sleep(TEST_WAIT_BEFORE_TEARDOWN)
    manifest = await rc.request("GET", f"/scan/manifest/{scan_id}")
    assert manifest["complete"]

    # # no arg
    with pytest.raises(
        requests.exceptions.HTTPError,
        match=re.escape(
            f"404 Client Error: Not Found for url: {rc.address}/scan/result"
        ),
    ) as e:
        await rc.request("GET", "/scan/result")
    print(e.value)

    #
    # DELETE MANIFEST
    #

    # ERROR
    # # no arg
    with pytest.raises(
        requests.exceptions.HTTPError,
        match=re.escape(
            f"404 Client Error: Not Found for url: {rc.address}/scan/manifest"
        ),
    ) as e:
        await rc.request("DELETE", "/scan/manifest")
    print(e.value)

    # OK
    await _delete_manifest(rc, event_metadata, scan_id, manifest, result)

    # also OK
    await _delete_manifest(rc, event_metadata, scan_id, manifest, result)

    #
    # DELETE RESULT
    #

    # # no arg
    with pytest.raises(
        requests.exceptions.HTTPError,
        match=re.escape(
            f"404 Client Error: Not Found for url: {rc.address}/scan/result"
        ),
    ) as e:
        await rc.request("DELETE", "/scan/result")
    print(e.value)

    # OK
    await _delete_result(rc, scan_id, result, True)

    # also OK
    await _delete_result(rc, scan_id, result, True)<|MERGE_RESOLUTION|>--- conflicted
+++ resolved
@@ -72,15 +72,12 @@
     mongo_clear: Any,  # pylint:disable=unused-argument
 ) -> AsyncIterator[Callable[[], RestClient]]:
     """Startup server in this process, yield RestClient func, then clean up."""
-<<<<<<< HEAD
 
     # patch at directly named import that happens before running the test
     monkeypatch.setattr(skydriver.rest_handlers, "KNOWN_CONDORS", SCHEDD_LOOKUP)
-=======
     monkeypatch.setattr(
         skydriver.rest_handlers, "WAIT_BEFORE_TEARDOWN", TEST_WAIT_BEFORE_TEARDOWN
     )
->>>>>>> 7735a388
 
     with patch("skydriver.server.setup_k8s_client", return_value=Mock()):
         rs = await make(debug=True)
